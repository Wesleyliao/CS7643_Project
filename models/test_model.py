--- conflicted
+++ resolved
@@ -1,8 +1,3 @@
-<<<<<<< HEAD
-import torch.nn.functional as F
-from torch import nn
-
-=======
 import torch.nn as nn
 
 
@@ -17,134 +12,6 @@
 class Discriminator(nn.Module):
     def __init__(self):
         super(Discriminator, self).__init__()
->>>>>>> 88c69ce4
 
-class ConvNormLReLU(nn.Sequential):
-    def __init__(
-        self,
-        in_ch,
-        out_ch,
-        kernel_size=3,
-        stride=1,
-        padding=1,
-        pad_mode="reflect",
-        groups=1,
-        bias=False,
-    ):
-        pad_layer = {
-            "zero": nn.ZeroPad2d,
-            "same": nn.ReplicationPad2d,
-            "reflect": nn.ReflectionPad2d,
-        }
-        if pad_mode not in pad_layer:
-            raise NotImplementedError
-
-        super(ConvNormLReLU, self).__init__(
-            pad_layer[pad_mode](padding),
-            nn.Conv2d(
-                in_ch,
-                out_ch,
-                kernel_size=kernel_size,
-                stride=stride,
-                padding=0,
-                groups=groups,
-                bias=bias,
-            ),
-            nn.GroupNorm(num_groups=1, num_channels=out_ch, affine=True),
-            nn.LeakyReLU(0.2, inplace=True),
-        )
-
-
-class InvertedResBlock(nn.Module):
-    def __init__(self, in_ch, out_ch, expansion_ratio=2):
-        super(InvertedResBlock, self).__init__()
-
-        self.use_res_connect = in_ch == out_ch
-        bottleneck = int(round(in_ch * expansion_ratio))
-        layers = []
-        if expansion_ratio != 1:
-            layers.append(ConvNormLReLU(in_ch, bottleneck, kernel_size=1, padding=0))
-
-        # dw
-        layers.append(
-            ConvNormLReLU(bottleneck, bottleneck, groups=bottleneck, bias=True)
-        )
-        # pw
-        layers.append(
-            nn.Conv2d(bottleneck, out_ch, kernel_size=1, padding=0, bias=False)
-        )
-        layers.append(nn.GroupNorm(num_groups=1, num_channels=out_ch, affine=True))
-
-        self.layers = nn.Sequential(*layers)
-
-    def forward(self, input):
-        out = self.layers(input)
-        if self.use_res_connect:
-            out = input + out
-        return out
-
-
-class Generator(nn.Module):
-    def __init__(
-        self,
-    ):
-        super().__init__()
-
-        self.block_a = nn.Sequential(
-            ConvNormLReLU(3, 32, kernel_size=7, padding=3),
-            ConvNormLReLU(32, 64, stride=2, padding=(0, 1, 0, 1)),
-            ConvNormLReLU(64, 64),
-        )
-
-        self.block_b = nn.Sequential(
-            ConvNormLReLU(64, 128, stride=2, padding=(0, 1, 0, 1)),
-            ConvNormLReLU(128, 128),
-        )
-
-        self.block_c = nn.Sequential(
-            ConvNormLReLU(128, 128),
-            InvertedResBlock(128, 256, 2),
-            InvertedResBlock(256, 256, 2),
-            InvertedResBlock(256, 256, 2),
-            InvertedResBlock(256, 256, 2),
-            ConvNormLReLU(256, 128),
-        )
-
-        self.block_d = nn.Sequential(ConvNormLReLU(128, 128), ConvNormLReLU(128, 128))
-
-        self.block_e = nn.Sequential(
-            ConvNormLReLU(128, 64),
-            ConvNormLReLU(64, 64),
-            ConvNormLReLU(64, 32, kernel_size=7, padding=3),
-        )
-
-        self.out_layer = nn.Sequential(
-            nn.Conv2d(32, 3, kernel_size=1, stride=1, padding=0, bias=False), nn.Tanh()
-        )
-
-    def forward(self, input, align_corners=True):
-        out = self.block_a(input)
-        half_size = out.size()[-2:]
-        out = self.block_b(out)
-        out = self.block_c(out)
-
-        if align_corners:
-            out = F.interpolate(out, half_size, mode="bilinear", align_corners=True)
-        else:
-            out = F.interpolate(
-                out, scale_factor=2, mode="bilinear", align_corners=False
-            )
-        out = self.block_d(out)
-
-        if align_corners:
-            out = F.interpolate(
-                out, input.size()[-2:], mode="bilinear", align_corners=True
-            )
-        else:
-            out = F.interpolate(
-                out, scale_factor=2, mode="bilinear", align_corners=False
-            )
-        out = self.block_e(out)
-
-        out = self.out_layer(out)
-        return out+    def forward(self, x):
+        return